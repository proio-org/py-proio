--- conflicted
+++ resolved
@@ -9,14 +9,11 @@
 
 all: $(TARGETS)
 
-<<<<<<< HEAD
 clean: 
 	rm -f $(GO_TARGET) $(CPP_TARGET)
 
-=======
 # call to genExtraMsgFuncs may be removed later.  This is to avoid expensive
 # reflection, but there may be another way I'm not seeing right now.
->>>>>>> 21ef78d3
 $(GO_TARGET): $(PROTO) go-eicio/genExtraMsgFuncs.sh
 	protoc --gofast_out=$(@D) $<
 	sed -i '/\/\*/,/\*\//d' $@
